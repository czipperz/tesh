--- conflicted
+++ resolved
@@ -94,7 +94,7 @@
 #ifdef _WIN32
 const char* font_path = "C:/Windows/Fonts/MesloLGM-Regular.ttf";
 #else
-const char* font_path = "/usr/share/fonts/TTF/MesloLGMDZ-Regular.ttf";
+const char* font_path = "/usr/share/fonts";
 #endif
 int font_size = 12;
 int tab_width = 8;
@@ -902,7 +902,6 @@
                 rend->complete_redraw = true;
                 ++num_events;
             }
-<<<<<<< HEAD
 
             // It would be really nice if this were CTRL-+ to match CTRL--, but whoever
             // designed the QWERTY keyboard decided that + needed shift held down
@@ -930,7 +929,8 @@
                 rend->font = open_font(font_path, (int)(font_size * rend->dpi_scale));
                 rend->font_height = TTF_FontLineSkip(rend->font);
                 ++num_events;
-=======
+            }
+
             if (mod == KMOD_SHIFT && event.key.keysym.sym == SDLK_INSERT) {
                 char* clip = SDL_GetClipboardText();
                 if (clip) {
@@ -943,7 +943,6 @@
                     prompt->cursor += str.len;
                     ++num_events;
                 }
->>>>>>> 5cb1409e
             }
         } break;
 
